--- conflicted
+++ resolved
@@ -1,14 +1,8 @@
 # About
-<<<<<<< HEAD
-The data science ORM.
-
-Fito is a Python module that helps you organize you code, and integrate
-=======
 Fito is to Data Science what SQLAlchemy is for data bases.
-Fito is the data science ORM.
+Fito is the Data Science ORM.
 
 It helps you organize you code and integrate
->>>>>>> 43efbbfa
 different technologies while handling a consistent and clear 
 object model.
 
