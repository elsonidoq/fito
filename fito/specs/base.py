--- conflicted
+++ resolved
@@ -6,7 +6,8 @@
 import os
 import traceback
 
-from fito.specs.fields import KwargsField, ArgsField, Field, BaseSpecField, SpecCollection, UnbindedField, PrimitiveField
+from fito.specs.fields import KwargsField, ArgsField, Field, BaseSpecField, SpecCollection, UnbindedField, \
+    PrimitiveField
 from memoized_property import memoized_property
 import re
 
@@ -61,191 +62,9 @@
     warnings.warn("Couldn't yaml, some features won't be enabled")
 
 
-<<<<<<< HEAD
-=======
-class Field(object):
-    """
-    Base class for field definition on an :py:class:`Spec`
-    """
-
-    def __init__(self, pos=None, default=_no_default, serialize=True, *args, **kwargs):
-        """
-        :param pos: The position on the argument list
-        :param default: The default value
-        :param serialize: Whether to include this field in the serialization. A side effect of this field is
-        that when set to False, this field is not considered when comparing two specs
-        :param args: Helps having them to create on the fly sublcasses of field. See :py:func:Spec:
-        :param kwargs:
-        """
-        self.pos = pos
-        self.default = default
-        self.serialize = serialize
-
-    @property
-    def allowed_types(self):
-        raise NotImplementedError()
-
-    def check_valid_value(self, value):
-        return any([isinstance(value, t) for t in self.allowed_types])
-
-    def __eq__(self, other):
-        return self is other
-
-    def __repr__(self):
-        args = []
-        if self.pos is not None: args.append('{}'.format(self.pos))
-        if self.default is not _no_default: args.append('default={}'.format(self.default))
-        if not self.serialize: args.append('serialize={}'.format(self.serialize))
-        return '{}({})'.format(type(self).__name__, ', '.join(args))
-
-
-class PrimitiveField(Field):
-    """
-    Specifies a Field whose value is going to be a python object
-    """
-
-    @property
-    def allowed_types(self):
-        return [object]
-
-
-class CollectionField(PrimitiveField):
-    def __len__(self): return
-
-    def __getitem__(self, _): return
-
-    def __setitem__(self, _, __): return
-
-    def __delitem__(self, _): return
-
-    def __reversed__(self): return
-
-    def __contains__(self, _): return
-
-    def __setslice__(self, _, __, ___): return
-
-    def __delslice__(self, _, __): return
-
-    @property
-    def allowed_types(self):
-        return list, dict, tuple
-
-
-@total_ordering
-class NumericField(PrimitiveField):
-    def __lt__(self, _): return
-
-    def __add__(self, _): return
-
-    def __sub__(self, other): return
-
-    def __mul__(self, other): return
-
-    def __floordiv__(self, other): return
-
-    def __mod__(self, other): return
-
-    def __divmod__(self, other): return
-
-    def __pow__(self, _, modulo=None): return
-
-    def __lshift__(self, other): return
-
-    def __rshift__(self, other): return
-
-    def __and__(self, other): return
-
-    def __xor__(self, other): return
-
-    def __or__(self, other): return
-
-    @property
-    def allowed_types(self):
-        return int, float
-
-
-class BaseSpecField(Field):
-    """
-    Specifies a Field whose value will be an Spec
-    """
-
-    def __init__(self, pos=None, default=_no_default, base_type=None, serialize=True, *args, **kwargs):
-        super(BaseSpecField, self).__init__(pos=pos, default=default, serialize=serialize, *args, **kwargs)
-        self.base_type = base_type
-        self.serialize = serialize
-
-    @property
-    def allowed_types(self):
-        return [Spec if self.base_type is None else self.base_type]
-
-
-def SpecField(pos=None, default=_no_default, base_type=None, serialize=True):
-    """
-    Builds a SpecField
-
-    :param pos: Position on *args
-    :param default: Default value
-    :param base_type: Base type, it does some type checkig + avoids some warnings from IntelliJ
-    :param serialize: Whether this spec field should be included in the serialization of the object
-
-    :return:
-    """
-    if not serialize and default is _no_default:
-        raise RuntimeError("If serialize == False, the field should have a default value")
-
-    if base_type is not None:
-        assert issubclass(base_type, Spec)
-        return_type = type(
-            'SpecFieldFor_{}'.format(base_type.__name__),
-            (BaseSpecField, base_type),
-            {}
-        )
-    else:
-        return_type = BaseSpecField
-
-    return return_type(pos=pos, default=default, base_type=base_type, serialize=serialize)
-
-
-class SpecCollection(Field):
-    """
-    Specifies a Field whose value is going to be a collection of specs
-    """
-
-    @property
-    def allowed_types(self):
-        return list, dict, tuple
-
-    def check_valid_value(self, value):
-        if not is_iterable(value): return False
-
-        for k, v in general_iterator(value):
-            if not isinstance(v, Spec): return False
-
-        return True
-
-
-class KwargsField(SpecCollection):
-    def __init__(self):
-        super(KwargsField, self).__init__(default={})
-
-    @property
-    def allowed_types(self):
-        return [dict]
-
-
-class ArgsField(SpecCollection):
-    def __init__(self):
-        super(ArgsField, self).__init__(default=tuple())
-
-    @property
-    def allowed_types(self):
-        return [tuple, list]
-
-
 class WeirdModulePathException(Exception): pass
 
 
->>>>>>> 054b3028
 class SpecMeta(type):
     def __new__(cls, name, bases, dct):
         """
@@ -331,12 +150,14 @@
 
             elif isinstance(attr_type, KwargsField):
                 if kwargs_field is not None:
-                    raise RuntimeError("A spec can have at most one kwargs field, found {} and {}".format(attr_name, kwargs_field))
+                    raise RuntimeError(
+                        "A spec can have at most one kwargs field, found {} and {}".format(attr_name, kwargs_field))
                 kwargs_field = attr_name
 
             elif isinstance(attr_type, ArgsField):
                 if args_field is not None:
-                    raise RuntimeError("A spec can have at most one args field, found {} and {}".format(attr_name, kwargs_field))
+                    raise RuntimeError(
+                        "A spec can have at most one args field, found {} and {}".format(attr_name, kwargs_field))
                 args_field = attr_name
 
         if len(pos2name) == 0:
@@ -554,7 +375,6 @@
         fields = dict(self.get_unbinded_fields())
         return self.initialize(fields, *args, **kwargs)
 
-
     @classmethod
     def _get_all_subclasses(cls):
         res = []
