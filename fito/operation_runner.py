from collections import OrderedDict

from fito import PrimitiveField
from fito import Spec
from fito.specs.fields import NumericField


class OperationRunner(Spec):
    execute_cache_size = NumericField(default=0)
    verbose = PrimitiveField(default=False)
<<<<<<< HEAD
=======

    # Whether to force execution and ignore caches
    # Helps encapsulate the behaviour so the Operation.apply remains simple
    force = PrimitiveField(serialize=False, default=False)
>>>>>>> 43efbbfa

    def __init__(self, *args, **kwargs):
        super(OperationRunner, self).__init__(*args, **kwargs)
        if self.execute_cache_size == 0:
            self.execute_cache = None
        else:
            self.execute_cache = FifoCache(self.execute_cache_size, self.verbose)
<<<<<<< HEAD

    # TODO: The FifoCache can be casted into a FifoDataStore, and make this function an @autosave
    def execute(self, operation):
=======

    def alias(self, **kwargs):
        """
        Same as self.replace, but keeps the same execute_cache
        """
        res = self.replace(**kwargs)
        if res.execute_cache is not None:
            res.execute_cache = self.execute_cache
        return res

    # TODO: The FifoCache can be casted into a FifoDataStore, and make this function an @autosave
    def execute(self, operation, force=False):
>>>>>>> 43efbbfa
        """
        Executes an operation using this data store as input
        If this data store was configured to use an execute cache, it will be used

        :param force: Whether to ignore the current cached value of this operation
        """
<<<<<<< HEAD

        functions = [
            lambda: self._get_memory_cache(operation),
            lambda: self._get_data_store_cache(operation),
            lambda: operation.apply(self)
        ]
=======

        force = force or self.force
        if not force:
            # if not force, then check the caches out
            functions = [
                lambda: self._get_memory_cache(operation),
                lambda: self._get_data_store_cache(operation),
            ]
        else:
            functions = []

        functions.append(
            lambda: operation.apply(
                self.alias(force=force)
            )
        )

>>>>>>> 43efbbfa
        for func in functions:
            res = func()
            if res is not None: break

        if self.execute_cache is not None:
            self.execute_cache.set(operation, res)

        out_data_store = operation.get_out_data_store()
        if out_data_store is not None:
            out_data_store[operation] = res

        return res

    def _get_memory_cache(self, operation):
        if self.execute_cache is not None:
            return self.execute_cache.get(operation)

    def _get_data_store_cache(self, operation):
        out_data_store = operation.get_out_data_store()
        if out_data_store is not None:
            return out_data_store.get_or_none(operation)


class FifoCache(object):
    """
    Fifo caching strategy
    It is useful when there are operations that are costly to execute and you might need the result
    near in the future for computing another spec
    """

    def __init__(self, size=500, verbose=False):
        self.verbose = verbose
        self.queue = OrderedDict()
        self.size = size

    def get(self, spec):
        if spec in self.queue:
            if self.verbose: print "Fifo hit!"
            res = self.queue.pop(spec)
            self.queue[spec] = res
            return res

    def set(self, spec, value):
        self.queue.pop(spec, None)
        if len(self.queue) >= self.size:
            if self.verbose: print "Fifo pop!"
            op, _ = self.queue.popitem(False)
        self.queue[spec] = value

    def __getitem__(self, spec):
        return self.queue[spec]<|MERGE_RESOLUTION|>--- conflicted
+++ resolved
@@ -8,13 +8,10 @@
 class OperationRunner(Spec):
     execute_cache_size = NumericField(default=0)
     verbose = PrimitiveField(default=False)
-<<<<<<< HEAD
-=======
 
     # Whether to force execution and ignore caches
     # Helps encapsulate the behaviour so the Operation.apply remains simple
     force = PrimitiveField(serialize=False, default=False)
->>>>>>> 43efbbfa
 
     def __init__(self, *args, **kwargs):
         super(OperationRunner, self).__init__(*args, **kwargs)
@@ -22,11 +19,6 @@
             self.execute_cache = None
         else:
             self.execute_cache = FifoCache(self.execute_cache_size, self.verbose)
-<<<<<<< HEAD
-
-    # TODO: The FifoCache can be casted into a FifoDataStore, and make this function an @autosave
-    def execute(self, operation):
-=======
 
     def alias(self, **kwargs):
         """
@@ -39,22 +31,12 @@
 
     # TODO: The FifoCache can be casted into a FifoDataStore, and make this function an @autosave
     def execute(self, operation, force=False):
->>>>>>> 43efbbfa
         """
         Executes an operation using this data store as input
         If this data store was configured to use an execute cache, it will be used
 
         :param force: Whether to ignore the current cached value of this operation
         """
-<<<<<<< HEAD
-
-        functions = [
-            lambda: self._get_memory_cache(operation),
-            lambda: self._get_data_store_cache(operation),
-            lambda: operation.apply(self)
-        ]
-=======
-
         force = force or self.force
         if not force:
             # if not force, then check the caches out
@@ -71,7 +53,6 @@
             )
         )
 
->>>>>>> 43efbbfa
         for func in functions:
             res = func()
             if res is not None: break
