--- conflicted
+++ resolved
@@ -67,14 +67,9 @@
     Specifies a Field whose value is going to be a python object
     """
 
-<<<<<<< HEAD
-    def check_valid_value(self, value):
-        return True
-=======
     @property
     def allowed_types(self):
         return [object]
->>>>>>> eb8a8076
 
 
 class CollectionField(PrimitiveField):
@@ -339,17 +334,11 @@
             val = getattr(self, attr)
 
             if isinstance(attr_type, PrimitiveField):
-<<<<<<< HEAD
                 res[attr] = val
 
             elif isinstance(attr_type, BaseOperationField):
                 res[attr] = val if val is None else val.to_dict()
 
-=======
-                res[attr] = getattr(self, attr)
-            elif isinstance(attr_type, BaseOperationField):
-                res[attr] = getattr(self, attr).to_dict()
->>>>>>> eb8a8076
             elif isinstance(attr_type, OperationCollection):
                 def f(obj):
                     if isinstance(obj, Operation):
@@ -357,7 +346,6 @@
                     else:
                         return obj
 
-                val = getattr(self, attr)
                 res[attr] = recursive_map(val, f)
 
         return res
