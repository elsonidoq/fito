from StringIO import StringIO
import unittest
from datetime import datetime
from random import Random

import re

from fito import Operation, OperationField, PrimitiveField, as_operation
<<<<<<< HEAD
from fito.operations.base import OperationCollection, InvalidOperationInstance, BaseOperationField
=======
from fito.operations.base import OperationCollection, InvalidOperationInstance, BaseOperationField, NumericField, \
    CollectionField
>>>>>>> eb8a8076
from fito.operations.utils import general_append
from fito.operations import base as operations_base


class OperationA(Operation):
    field1 = NumericField(0)
    field2 = PrimitiveField(1, default=None)

    def __repr__(self):
        return "A(field1={}, field2={})".format(self.field1, self.field2)


<<<<<<< HEAD
class AnotherOperation(Operation): pass
=======
class AnotherOperation(Operation):
    l = CollectionField(0)
>>>>>>> eb8a8076


class OperationB(Operation):
    operation_a = OperationField(base_type=OperationA)

    def __repr__(self):
        return "B(operation_a={})".format(self.operation_a)


class OperationC(Operation):
    op_list = OperationCollection(0)

    def __repr__(self):
        return "C(op_list={})".format(self.op_list)


class TestOperation(unittest.TestCase):
    def setUp(self):
        self.instances = [
            OperationA(0),
            OperationA(1, datetime(2017, 1, 1)),
            OperationB(operation_a=OperationA(0)),
            OperationB(operation_a=OperationA(1)),
        ]

        rnd = Random(42)
        for i in xrange(4):
            collection = rnd.choice([list, dict])()
            for i in xrange(4):
                general_append(collection, i, rnd.choice(self.instances))

            self.instances.append(OperationC(collection))

    def _test_serialization(self, module_name):
        """
        :param module_name: either "json" or "yaml"
        """
        for op in self.instances:
            try:
                # Get the dumps serialization
                op_dumps = getattr(op, module_name).dumps()

                f = StringIO()
                getattr(op, module_name).dump(f)
                # Get the dump serialization, they should be equivalent
                op_dump = f.getvalue()
            except TypeError, e:
                if len(e.args) == 0: raise e

                message = e.args[0]
                if not isinstance(message, basestring): raise e

                is_datetime_error = re.match('^datetime*? is not JSON is not JSON serializable$', message) is not None

                assert is_datetime_error == (not hasattr(operations_base, 'json_util'))
                continue

            # Hack: TODO do this better
            load_func = getattr(Operation, 'from_{}'.format(module_name))
            loaded_op = load_func(op_dump)
            assert loaded_op == load_func(op_dumps)
            assert loaded_op == op

    def test_json_serializable(self):
        self._test_serialization('json')

    def test_yaml_serializable(self):
        self._test_serialization('yaml')

    def test_operation_argspec(self):
        invalid_ops = [
            # OperationA has 1 arguments
            lambda: OperationA(),
            lambda: OperationA(0, 1, 2),
            lambda: OperationA(field1=1, field2=2, field3=3),

<<<<<<< HEAD
            # base_type
            lambda: OperationB(operation_a=AnotherOperation()),
=======
            # colleciton field
            lambda: AnotherOperation(1),

            # base_type
            lambda: OperationB(operation_a=AnotherOperation([])),
>>>>>>> eb8a8076

            # this field does not exist
            lambda: OperationA(param=0),

            # OperationB has 1 Operation arguments
            lambda: OperationB(),
            lambda: OperationB(1),
            lambda: OperationB(a=1),
            lambda: OperationB(operation_a=1),

            # OperationB has 1 OperationCollection arguments
            lambda: OperationC(a=1),
            lambda: OperationC(a=OperationA(1)),
        ]

        for i, invalid_op in enumerate(invalid_ops):
            print invalid_op
            self.assertRaises(InvalidOperationInstance, invalid_op)

    def test_key_caching(self):
        # Shouldn't have a key
        op = OperationA(1)
        assert not hasattr(op, '_key')

        # Executed key, should now
        _ = op.key
        assert hasattr(op, '_key')

        # Changed the object, the cache shouldn't be there
        op.field1 = 10
        assert not hasattr(op, '_key')

    def test_hasheable(self):
        d = {}
        for i, op in enumerate(self.instances):
            d[op] = i

        for i, op in enumerate(self.instances):
            assert d[op] == i
            assert d[op.dict2operation(op.to_dict())] == i

    def test_copy(self):
        for op in self.instances:
            assert op.to_dict() == op.copy().to_dict()

    def test_replace(self):
        for op in self.instances:
            for field_name, field_spec in op.get_fields():
                op_dict = op.to_dict()
                if isinstance(field_spec, PrimitiveField):
                    op_dict[field_name] = replace_val = 1
                else:
                    self.assertRaises(InvalidOperationInstance, op.replace, **{field_name: 1})
                    if isinstance(field_spec, BaseOperationField):
                        replace_val = [e for e in self.instances if field_spec.check_valid_value(e)][0]
                        op_dict[field_name] = replace_val.to_dict()
                    else:
                        replace_val = [Operation()]
                        op_dict[field_name] = [replace_val[0].to_dict()]

                replaced_op_dict = op.replace(**{field_name: replace_val}).to_dict()
                assert replaced_op_dict == op_dict

    def test_key(self):
        for op in self.instances:
            assert op == Operation.key2operation(op.key)

    def test_as_operation(self):
        @as_operation(op=OperationField)
        def f(op, val=1): return val

        class Test(object):
            @as_operation(method_type='instance', op=OperationField)
            def op1(self, op, val=1): return 1

            @as_operation(method_type='class', op=OperationField)
            def op2(cls, op): return 1

        ops = [f, Test().op1, Test.op2]
        for op in ops:
            assert issubclass(op, Operation)
            self.assertRaises(InvalidOperationInstance, op, 1)
<<<<<<< HEAD
            op(self.instances[0])._apply(None)

    def test_type2operation_class(self):
        assert Operation == Operation.type2operation_class('fito:Operation')
        assert Operation == Operation.type2operation_class('fito.operations.base:Operation')
=======
            op(self.instances[0])._apply(None)
>>>>>>> eb8a8076
<|MERGE_RESOLUTION|>--- conflicted
+++ resolved
@@ -6,12 +6,8 @@
 import re
 
 from fito import Operation, OperationField, PrimitiveField, as_operation
-<<<<<<< HEAD
-from fito.operations.base import OperationCollection, InvalidOperationInstance, BaseOperationField
-=======
 from fito.operations.base import OperationCollection, InvalidOperationInstance, BaseOperationField, NumericField, \
     CollectionField
->>>>>>> eb8a8076
 from fito.operations.utils import general_append
 from fito.operations import base as operations_base
 
@@ -24,12 +20,8 @@
         return "A(field1={}, field2={})".format(self.field1, self.field2)
 
 
-<<<<<<< HEAD
-class AnotherOperation(Operation): pass
-=======
 class AnotherOperation(Operation):
     l = CollectionField(0)
->>>>>>> eb8a8076
 
 
 class OperationB(Operation):
@@ -106,16 +98,11 @@
             lambda: OperationA(0, 1, 2),
             lambda: OperationA(field1=1, field2=2, field3=3),
 
-<<<<<<< HEAD
-            # base_type
-            lambda: OperationB(operation_a=AnotherOperation()),
-=======
             # colleciton field
             lambda: AnotherOperation(1),
 
             # base_type
             lambda: OperationB(operation_a=AnotherOperation([])),
->>>>>>> eb8a8076
 
             # this field does not exist
             lambda: OperationA(param=0),
@@ -132,7 +119,6 @@
         ]
 
         for i, invalid_op in enumerate(invalid_ops):
-            print invalid_op
             self.assertRaises(InvalidOperationInstance, invalid_op)
 
     def test_key_caching(self):
@@ -198,12 +184,8 @@
         for op in ops:
             assert issubclass(op, Operation)
             self.assertRaises(InvalidOperationInstance, op, 1)
-<<<<<<< HEAD
             op(self.instances[0])._apply(None)
 
     def test_type2operation_class(self):
         assert Operation == Operation.type2operation_class('fito:Operation')
         assert Operation == Operation.type2operation_class('fito.operations.base:Operation')
-=======
-            op(self.instances[0])._apply(None)
->>>>>>> eb8a8076
